from __future__ import division, print_function
import time

import os
import numpy as np
import scipy.sparse

from . import rebin, Spectrum, Target
import redrock

def calc_zchi2(redshifts, spectra, template):
    '''
    TODO: document
    '''
    targets = [Target(0, spectra), ]
    zchi2, zcoeff, penalty = calc_zchi2_targets(redshifts, targets, template)
    return zchi2[0], zcoeff[0], penalty[0]

def parallel_calc_zchi2_targets(redshifts, targets, template, verbose=False, \
    ncpu=None, numthreads=-1):
    '''
    Parallel version of calc_zchi2_targets; see that docstring for details

    TODO: document ncpu and numthreads
    '''
    import multiprocessing as mp
    if ncpu is None:
        ncpu = mp.cpu_count()

    if ncpu > len(redshifts):
        ncpu = len(redshifts)
        print('WARNING: Using {} cores for {} redshifts'.format(ncpu, ncpu))

    if numthreads == 0:
        n = max(mp.cpu_count() // ncpu, 1)
        os.environ['OMP_NUM_THREADS'] = str(n)
        os.environ['MKL_NUM_THREADS'] = str(n)
        if verbose:
            print('DEBUG: setting OMP_NUM_THREADS={}'.format(n))
            print('DEBUG: setting MKL_NUM_THREADS={}'.format(n))
    elif numthreads > 0:
        os.environ['OMP_NUM_THREADS'] = str(numthreads)
        os.environ['MKL_NUM_THREADS'] = str(numthreads)

    if verbose:
        print('DEBUG: $OMP_NUM_THREADS={}'.format(os.getenv('OMP_NUM_THREADS')))
        print('DEBUG: $MKL_NUM_THREADS={}'.format(os.getenv('MKL_NUM_THREADS')))

    def foo(i, qin, qout):
        try:
            zz = qin.get()
            if verbose:
                print('Process {}: {} redshifts from {:.4f} to {:.4f}'.format(i, len(zz), zz[0], zz[-1]))
            results = redrock.zscan.calc_zchi2_targets(zz, targets, template, verbose=verbose)
        except Exception as err:
            import traceback, sys
            message = "".join(traceback.format_exception(*sys.exc_info()))
            results = (err, message)

        qout.put((zz[0], results))

    ii = np.linspace(0, len(redshifts), ncpu+1).astype(int)
    qin = mp.Queue()
    qout = mp.Queue()
    for i in range(ncpu):
        tmpz = redshifts[ii[i]:ii[i+1]]
        assert len(tmpz) > 0
        qin.put(tmpz)

    for i in range(ncpu):
        p = mp.Process(target=foo, args=(i, qin, qout))
        p.start()

    results = list()
    for i in range(ncpu):
        results.append(qout.get())

    #- Check for any errors
    mpfail = False
    message = 'ok'
    for i, (z0, r) in enumerate(results):
        if isinstance(r[0], Exception):
            err, message = r
            print("ERROR: result {} starting z={} generated an exception".format(i, z0))
            print(message)
            mpfail = True
    
    if mpfail:
        raise RuntimeError(message)

    #- Figure out what order the results arrived in the output queue
    z0 = [r[0] for r in results]
    izsort = np.argsort(z0)

    zchi2 = list()
    zcoeff = list()
    zchi2penalty = list()
    for i in izsort:
        tmpzchi2, tmpzcoeff, tmpzchi2penalty = results[i][1]
        zchi2.append(tmpzchi2)
        zcoeff.append(tmpzcoeff)
        zchi2penalty.append(tmpzchi2penalty)
        
    zchi2 = np.hstack(zchi2)
    zcoeff = np.hstack(zcoeff)
    zchi2penalty = np.hstack(zchi2penalty)

    return zchi2, zcoeff, zchi2penalty

def calc_zchi2_targets(redshifts, targets, template, verbose=False):
    '''Calculates chi2 vs. redshift for a given PCA template.

    Args:
        redshifts: array of redshifts to evaluate
        targets : list of Target objects
        template: dictionary with keys
            - wave : array of wavelengths [Angstroms]
            - flux[i,wave] : template basis vectors of flux densities

    Returns: zchi2, zcoeff
        zchi2[ntargets, nz] array with one element per target per redshift
        zcoeff[ntargets, nz, ncoeff]

    Notes:
        template.flux is a basis set; spectra will be modeled as
        flux = sum_i a[i] template.flux[i]
        To use an archetype, provide a template with dimensions [1,nwave]
    '''
    nz = len(redshifts)
    ntargets = len(targets)
    nbasis = template.flux.shape[0]
    zchi2 = np.zeros( (ntargets, nz) )
    zchi2penalty = np.zeros( (ntargets, nz) )
    zcoeff = np.zeros( (ntargets, nz, nbasis) )
    
    #- Regroup fluxes and ivars into 1D arrays per target
    fluxlist = list()
    wfluxlist = list()
    weightslist = list()
    Wlist = list()
    for t in targets:
        weights = np.concatenate( [s.ivar for s in t.spectra] )
        weightslist.append( weights )
        nflux = len(weights)
        Wlist.append( scipy.sparse.dia_matrix((weights, 0), (nflux, nflux)) )
        flux = np.concatenate( [s.flux for s in t.spectra] )
        fluxlist.append(flux)
        wfluxlist.append(weights*flux)

    #- Gather reference spectra for projecting templates to data wavelengths
    refspectra = dict()
    for t in targets:
        for s in t.spectra:
            if s.wavehash not in refspectra:
                refspectra[s.wavehash] = s

    refspectra = list(refspectra.values())
    
    #- Redshifts near [OII]; used only for galaxy templates
    isOII = (3724 <= template.wave) & (template.wave <= 3733)
    OIItemplate = template.flux[:,isOII].T

    #- Loop over redshifts, solving for template fit coefficients
    nflux = len(fluxlist[0])
    Tb = np.zeros( (nflux, nbasis) )
    for i, z in enumerate(redshifts):
<<<<<<< HEAD
        if verbose and i in istatus:
            print('{} {:d}% done'.format(time.asctime(), round(100.0*i/len(redshifts))))
        #- TODO: if all targets have the same number of spectra with the same
=======
        #- If all targets have the same number of spectra with the same
>>>>>>> 306aaf42
        #- wavelength grids, we only need to calculate this once per redshift.
        Tx = rebin_template(template, z, refspectra)
            
        for j in range(ntargets):
            Tb = list()
            for k, s in enumerate(targets[j].spectra):
                key = s.wavehash
                Tb.append(s.Rcsr.dot(Tx[key]))

            Tb = np.vstack(Tb)

            flux = fluxlist[j]
            wflux = wfluxlist[j]
            weights = weightslist[j]
            W = Wlist[j]
            M = Tb.T.dot(W.dot(Tb))
            y = Tb.T.dot(wflux)
            a = np.linalg.solve(M, y)

            model = Tb.dot(a)
            zchi2[j,i] = np.sum( (flux - model)**2 * weights )
            zcoeff[j,i] = a

            #- Penalize chi2 for negative [OII] flux; ad-hoc
            if template.type == 'GALAXY':
                OIIflux = np.sum( OIItemplate.dot(a) )
                if OIIflux < 0:
                    zchi2penalty[j,i] = -OIIflux

    return zchi2, zcoeff, zchi2penalty

#- DEBUG: duplicated code, but provide a direct way to fit a template to a
#- set of spectra at a given redshift
def template_fit(spectra, z, template):
    Tb = list()
    Tx = rebin_template(template, z, spectra)
    for k, s in enumerate(spectra):
        Tb.append(s.Rcsr.dot(Tx[s.wavehash]))
        ### Tb.append(s.R.dot(Tx[key]))

    Tbx = np.vstack(Tb)

    weights = np.concatenate( [s.ivar for s in spectra] )
    flux = np.concatenate( [s.flux for s in spectra] )
    nflux = len(flux)
    wflux = weights * flux
    W = scipy.sparse.dia_matrix((weights, 0), (nflux, nflux))
    a = np.linalg.solve(Tbx.T.dot(W.dot(Tbx)), Tbx.T.dot(wflux))

    return [T.dot(a) for T in Tb], a

def rebin_template(template, z, spectra):
    '''rebin template to match the wavelengths of the input spectra'''
    nbasis = template.flux.shape[0]  #- number of template basis vectors
    Tx = dict()
    for i, s in enumerate(spectra):
        key = s.wavehash
        if key not in Tx:
            Ti = np.zeros((s.nwave, nbasis))
            for j in range(nbasis):
                t = rebin.trapz_rebin((1+z)*template.wave, template.flux[j], s.wave)
                Ti[:,j] = t

            Tx[key] = Ti

    return Tx

# def _orig_rebin_template(template, z, spectra):
#     '''rebin template to match the wavelengths of the input spectra'''
#     nbasis = template.flux.shape[0]  #- number of template basis vectors
#     Tx = list()
#     nspec = len(spectra)
#     for i, s in enumerate(spectra):
#         Ti = np.zeros((s.nwave, nbasis))
#         for j in range(nbasis):
#             t = rebin.trapz_rebin((1+z)*template.wave, template.flux[j], s.wave)
#             Ti[:,j] = t
#
#         Tx.append(Ti)
#
#     return Tx<|MERGE_RESOLUTION|>--- conflicted
+++ resolved
@@ -164,13 +164,9 @@
     nflux = len(fluxlist[0])
     Tb = np.zeros( (nflux, nbasis) )
     for i, z in enumerate(redshifts):
-<<<<<<< HEAD
         if verbose and i in istatus:
             print('{} {:d}% done'.format(time.asctime(), round(100.0*i/len(redshifts))))
-        #- TODO: if all targets have the same number of spectra with the same
-=======
-        #- If all targets have the same number of spectra with the same
->>>>>>> 306aaf42
+        #- if all targets have the same number of spectra with the same
         #- wavelength grids, we only need to calculate this once per redshift.
         Tx = rebin_template(template, z, refspectra)
             
